# Hypr Exiled 🎮⚡

A lightweight Path of Exile 2 trade manager built for keyboard warriors and tiling WM enthusiasts.

## Built for

- **NixOS** and other AppImage-restricted distros 🐧
- **Hyprland** users wanting native integration 🪟
- Keyboard-driven workflows without mouse dependency ⌨️

> ℹ️ Prefer traditional GUIs? Check out [Exiled-Exchange-2](https://github.com/Kvan7/Exiled-Exchange-2) for AppImage builds

### Architecture

```
                      +-------------------+
                      |  Background       |
                      |  Service          |
                      |                   |
                      |  (Initialized     |
                      |   Input/WM/Config)|
                      +-------------------+
                            ▲  ▲  ▲
                            |  |  |
            +---------------+  |  +-----------------+
            |                  |                    |
  +---------+----------+  +----+--------+  +--------+--------+
  | ./hypr-exiled      |  | ./hypr-exiled | | ./hypr-exiled   |
  | -showTrades        |  | -hideout      | | (background)    |
  +--------------------+  +---------------+ +-----------------+
```

### Benefits 🚀

- **Single initialization**: All components initialized once in background service
- **Clean separation**: Trade management vs direct actions vs UI layers
- **Consistent state**: One window manager connection for all operations
- **Easy extensions**: Add new commands with just:
  1. IPC protocol update
  2. Handler function
  3. Client flag

## Get Started 🛠️

### Dependencies

Essential packages:

```bash
# Core
go rofi libX11 libXtst libXi libxcb

# Sound notifications
alsa-lib
```

### Build & Run

#### Using Nix Flakes

```bash
nix develop
go build -o hypr-exiled ./cmd/hypr-exiled
./hypr-exiled --debug  # Start service
```

#### Manual build

Check `flake.nix` for required packages if building without Nix:

- Go 1.21+
- X11/XCB development headers
- Rofi
- ALSA development headers

### Essential commands

```bash
# Start background service
./hypr-exiled

# Show trades UI (requires running service)
./hypr-exiled --showTrades

# Warp to hideout
./hypr-exiled --hideout
```

<<<<<<< HEAD
### Hyprland Keybinds

Add to your `hyprland.conf` (`hypr-exiled` background service must be running):

```bash
# Show trades UI when PoE 2 is focused (Mod+Shift+E)
bind = $mainMod SHIFT, E, exec, hyprctl activewindow | grep -q "class: steam_app_2694490" && /path/to/binary/hypr-exiled --showTrades

# Quick hideout when PoE 2 is focused (F5)
bind = , F5, exec, hyprctl activewindow | grep -q "class: steam_app_2694490" && /path/to/binary/hypr-exiled --hideout
```

## Core Features ✨
=======
## Core features ✨
>>>>>>> d63e6f01

- Real-time trade monitoring 🔍
- Rofi-powered keyboard interface 🎨
- Cross-WM support (Hyprland/X11) 🖥️
- Automated trade responses 🤖

## Documentation 📚

### Architecture Overview

- [Main Application](cmd/hypr-exiled/DOC.MD): Entry point, service management
- [App Core](internal/app/DOC.MD): Application lifecycle, trade handling
- [IPC](internal/ipc/DOC.MD): Inter-process communication
- [POE Integration](internal/poe/DOC.MD): Game monitoring, window detection
- [Window Management](internal/wm/DOC.MD): WM abstraction layer
- [Trade Manager](internal/trade_manager/DOC.MD): Trade processing and UI
- [Input](internal/input/DOC.MD): Game input automation
- [Rofi](internal/rofi/DOC.MD): Trade UI implementation
- [Storage](internal/storage/DOC.MD): Trade data persistence
- [Notify](pkg/notify/DOC.MD): System notifications
- [Config](pkg/config/DOC.MD): Configuration management

## For developers 👩‍💻

### WM Support

Implement the interface:

```go
type WindowManager interface {
    FindWindow(classNames []string) (Window, error)
    FocusWindow(Window) error
    Name() string
}
```

### Development Environment (Nix)

```bash
nix develop  # Provides:
- Go 1.21+
- X11/XCB libs
- Rofi
- ALSA libs
- Development headers
```

## Contributing

[TODO: for now just follow the Architecture Overview sections]
See [CONTRIBUTING.md](CONTRIBUTING.md) for guidelines.

## License

MIT License - see [LICENSE](LICENSE) for details.<|MERGE_RESOLUTION|>--- conflicted
+++ resolved
@@ -86,7 +86,6 @@
 ./hypr-exiled --hideout
 ```
 
-<<<<<<< HEAD
 ### Hyprland Keybinds
 
 Add to your `hyprland.conf` (`hypr-exiled` background service must be running):
@@ -100,9 +99,6 @@
 ```
 
 ## Core Features ✨
-=======
-## Core features ✨
->>>>>>> d63e6f01
 
 - Real-time trade monitoring 🔍
 - Rofi-powered keyboard interface 🎨
